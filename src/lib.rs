--- conflicted
+++ resolved
@@ -91,11 +91,7 @@
 ///    println!("{:?}", bytes);
 ///}
 ///```
-<<<<<<< HEAD
-pub fn decode<T: ?Sized + AsRef<[u8]>>(input: &T) -> Result<Vec<u8>, Base64Error> {
-=======
-pub fn decode(input: &str) -> Result<Vec<u8>, DecodeError> {
->>>>>>> c6691e7b
+pub fn decode<T: ?Sized + AsRef<[u8]>>(input: &T) -> Result<Vec<u8>, DecodeError> {
     decode_config(input, STANDARD)
 }
 
@@ -277,13 +273,8 @@
 ///    println!("{:?}", bytes_url);
 ///}
 ///```
-<<<<<<< HEAD
-pub fn decode_config<T: ?Sized + AsRef<[u8]>>(input: &T, config: Config) -> Result<Vec<u8>, Base64Error> {
+pub fn decode_config<T: ?Sized + AsRef<[u8]>>(input: &T, config: Config) -> Result<Vec<u8>, DecodeError> {
     let mut buffer = Vec::<u8>::with_capacity(input.as_ref().len() * 4 / 3);
-=======
-pub fn decode_config(input: &str, config: Config) -> Result<Vec<u8>, DecodeError> {
-    let mut buffer = Vec::<u8>::with_capacity(input.len() * 4 / 3);
->>>>>>> c6691e7b
 
     decode_config_buf(input, config, &mut buffer).map(|_| buffer)
 }
@@ -308,15 +299,11 @@
 ///    println!("{:?}", buffer);
 ///}
 ///```
-<<<<<<< HEAD
 pub fn decode_config_buf<T: ?Sized + AsRef<[u8]>>(input: &T,
                                                   config: Config,
                                                   buffer: &mut Vec<u8>)
-                                                  -> Result<(), Base64Error> {
+                                                  -> Result<(), DecodeError> {
     let input_bytes = input.as_ref();
-=======
-pub fn decode_config_buf(input: &str, config: Config, buffer: &mut Vec<u8>) -> Result<(), DecodeError> {
->>>>>>> c6691e7b
     let ref decode_table = match config.char_set {
         CharacterSet::Standard => tables::STANDARD_DECODE,
         CharacterSet::UrlSafe => tables::URL_SAFE_DECODE,
