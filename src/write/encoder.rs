--- conflicted
+++ resolved
@@ -55,10 +55,6 @@
 ///
 /// It has some minor performance loss compared to encoding slices (a couple percent).
 /// It does not do any heap allocation.
-<<<<<<< HEAD
-pub struct EncoderWriter<'e, E: Engine, W: io::Write> {
-    engine: &'e E,
-=======
 ///
 /// # Limitations
 ///
@@ -66,9 +62,8 @@
 /// implications for a buffering implementation, these methods may not behave as expected. In
 /// particular, calling `write_all` on this interface may fail with `io::ErrorKind::WriteZero`.
 /// See the documentation of the `Write` trait implementation for further details.
-pub struct EncoderWriter<W: Write> {
-    config: Config,
->>>>>>> 5df23320
+pub struct EncoderWriter<'e, E: Engine, W: io::Write> {
+    engine: &'e E,
     /// Where encoded data is written to. It's an Option as it's None immediately before Drop is
     /// called so that finish() can return the underlying writer. None implies that finish() has
     /// been called successfully.
