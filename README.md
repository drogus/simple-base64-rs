--- conflicted
+++ resolved
@@ -77,11 +77,7 @@
 
 ## Rust version compatibility
 
-<<<<<<< HEAD
-The minimum required Rust version is 1.56.1.
-=======
-The minimum required Rust version is 1.57.0.
->>>>>>> 442a8097
+The minimum supported Rust version is 1.57.0.
 
 # Contributing
 
